# Copyright (c) Meta Platforms, Inc. and affiliates.

# All rights reserved.

# This source code is licensed under the license found in the
# LICENSE file in the root directory of this source tree.


from pathlib import Path
import argparse
import json
import os
import random
import signal
import sys
import time
import urllib

from torch import nn, optim
from torchvision import datasets, transforms
import torch

import resnet
from encoder_decoder import ResnetEncoder

os.environ["CUDA_DEVICE_ORDER"] = "PCI_BUS_ID"
os.environ["CUDA_VISIBLE_DEVICES"] = "0"

os.environ["CUDA_DEVICE_ORDER"] = "PCI_BUS_ID"
os.environ["CUDA_VISIBLE_DEVICES"] = "0"

def get_arguments():
    parser = argparse.ArgumentParser(
        description="Evaluate a pretrained model on ImageNet"
    )

    # Data
    parser.add_argument("--data-dir", type=Path, help="path to dataset")
    parser.add_argument(
        "--train-percent",
        default='100',
        type=str,
        choices=('100', '10', '1', 'zero1'),
        help="size of traing set in percent",
    )

    # Checkpoint
    parser.add_argument("--pretrained", type=Path, help="path to pretrained model")
    parser.add_argument(
        "--exp-dir",
        default="./checkpoint/lincls/",
        type=Path,
        metavar="DIR",
        help="path to checkpoint directory",
    )
    parser.add_argument(
        "--print-freq", default=100, type=int, metavar="N", help="print frequency"
    )

    # Model
    parser.add_argument("--arch", type=str, default="resnet50")

    # Optim
    parser.add_argument(
        "--epochs",
        default=100,
        type=int,
        metavar="N",
        help="number of total epochs to run",
    )
    parser.add_argument(
        "--batch-size", default=256, type=int, metavar="N", help="mini-batch size"
    )
    parser.add_argument(
        "--lr-backbone",
        default=0.0,
        type=float,
        metavar="LR",
        help="backbone base learning rate",
    )
    parser.add_argument(
        "--lr-head",
        default=0.3,
        type=float,
        metavar="LR",
        help="classifier base learning rate",
    )
    parser.add_argument(
        "--weight-decay", default=1e-6, type=float, metavar="W", help="weight decay"
    )
    parser.add_argument(
        "--weights",
        default="freeze",
        type=str,
        choices=("finetune", "freeze"),
        help="finetune or freeze resnet weights",
    )

    # Running
    parser.add_argument(
        "--workers",
        default=8,
        type=int,
        metavar="N",
        help="number of data loader workers",
    )

    return parser


def main():
    parser = get_arguments()
    args = parser.parse_args()
    args.ngpus_per_node = torch.cuda.device_count()
    if "SLURM_JOB_ID" in os.environ:
        signal.signal(signal.SIGUSR1, handle_sigusr1)
        signal.signal(signal.SIGTERM, handle_sigterm)
    # single-node distributed training
    args.rank = 0
    args.dist_url = f"tcp://localhost:{random.randrange(49152, 65535)}"
    args.world_size = args.ngpus_per_node
    torch.multiprocessing.spawn(main_worker, (args,), args.ngpus_per_node)


def main_worker(gpu, args):
    args.rank += gpu
    torch.distributed.init_process_group(
        backend="nccl",
        init_method=args.dist_url,
        world_size=args.world_size,
        rank=args.rank,
    )

    if args.rank == 0:
        args.exp_dir.mkdir(parents=True, exist_ok=True)
        stats_file = open(args.exp_dir / "stats.txt", "a", buffering=1)
        print(" ".join(sys.argv))
        print(" ".join(sys.argv), file=stats_file)

    torch.cuda.set_device(gpu)
    torch.backends.cudnn.benchmark = True

<<<<<<< HEAD
    
    backbone, embedding = resnet.__dict__[args.arch](zero_init_residual=True)
=======
    backbone = ResnetEncoder(input_nc=3, output_nc=3)
    #backbone, embedding = resnet.__dict__[args.arch](zero_init_residual=True)
>>>>>>> c412716a
    state_dict = torch.load(args.pretrained, map_location="cpu")
    missing_keys, unexpected_keys = backbone.load_state_dict(state_dict, strict=False)
    assert missing_keys == [] and unexpected_keys == []
    #if "model" in state_dict:
    #    state_dict = state_dict["model"]
    #    state_dict = {
    #        key.replace("module.backbone.", ""): value
    #        for (key, value) in state_dict.items()
    #    }
    #backbone.load_state_dict(state_dict, strict=False)

    head = nn.Linear(256, 1000)
    head.weight.data.normal_(mean=0.0, std=0.01)
    head.bias.data.zero_()


    class Model(nn.Module):
        def __init__(self, backbone):
            super().__init__()
            self.backbone = backbone
            self.avgpool = nn.AdaptiveAvgPool2d((1,1))

        def forward(self, x):
            x = backbone(x)
            x = self.avgpool(x)
            x = torch.flatten(x, 1)

            return x
        
    bbone = Model(backbone)
    model = nn.Sequential(bbone, head)
    model.cuda(gpu)

    if args.weights == "freeze":
        backbone.requires_grad_(False)
        head.requires_grad_(True)
    model = torch.nn.parallel.DistributedDataParallel(model, device_ids=[gpu])

    criterion = nn.CrossEntropyLoss().cuda(gpu)

    param_groups = [dict(params=head.parameters(), lr=args.lr_head)]
    if args.weights == "finetune":
        param_groups.append(dict(params=backbone.parameters(), lr=args.lr_backbone))
    optimizer = optim.SGD(param_groups, 0, momentum=0.9, weight_decay=args.weight_decay)
    scheduler = optim.lr_scheduler.CosineAnnealingLR(optimizer, args.epochs)

    # automatically resume from checkpoint if it exists
    if (args.exp_dir / "checkpoint.pth").is_file():
        ckpt = torch.load(args.exp_dir / "checkpoint.pth", map_location="cpu")
        start_epoch = ckpt["epoch"]
        best_acc = ckpt["best_acc"]
        model.load_state_dict(ckpt["model"])
        optimizer.load_state_dict(ckpt["optimizer"])
        scheduler.load_state_dict(ckpt["scheduler"])
    else:
        start_epoch = 0
        best_acc = argparse.Namespace(top1=0, top5=0)

    # Data loading code
    if args.train_percent == '100':
        traindir = args.data_dir / "train"

    elif args.train_percent in {'zero1', '1', '10'}:
        traindir = args.data_dir / "".join(("train", args.train_percent))
    valdir = args.data_dir / "val"
    normalize = transforms.Normalize(
        mean=[0.485, 0.456, 0.406], std=[0.229, 0.224, 0.225]
    )

    train_dataset = datasets.ImageFolder(
        traindir,
        transforms.Compose(
            [
                transforms.RandomResizedCrop(224),
                transforms.RandomHorizontalFlip(),
                transforms.ToTensor(),
                normalize,
            ]
        ),
    )
    val_dataset = datasets.ImageFolder(
        valdir,
        transforms.Compose(
            [
                transforms.Resize(256),
                transforms.CenterCrop(224),
                transforms.ToTensor(),
                normalize,
            ]
        ),
    )

<<<<<<< HEAD

=======
    
>>>>>>> c412716a
    train_sampler = torch.utils.data.distributed.DistributedSampler(train_dataset)
    kwargs = dict(
        batch_size=args.batch_size // args.world_size,
        num_workers=args.workers,
        pin_memory=True,
    )
    train_loader = torch.utils.data.DataLoader(
        train_dataset, sampler=train_sampler, **kwargs
    )
    val_loader = torch.utils.data.DataLoader(val_dataset, **kwargs)

    start_time = time.time()
    for epoch in range(start_epoch, args.epochs):
        # train
        if args.weights == "finetune":
            model.train()
        elif args.weights == "freeze":
            model.eval()
        else:
            assert False
        train_sampler.set_epoch(epoch)
        for step, (images, target) in enumerate(
            train_loader, start=epoch * len(train_loader)
        ):
            output = model(images.cuda(gpu, non_blocking=True))
            loss = criterion(output, target.cuda(gpu, non_blocking=True))
            optimizer.zero_grad()
            loss.backward()
            optimizer.step()
            if step % args.print_freq == 0:
                torch.distributed.reduce(loss.div_(args.world_size), 0)
                if args.rank == 0:
                    pg = optimizer.param_groups
                    lr_head = pg[0]["lr"]
                    lr_backbone = pg[1]["lr"] if len(pg) == 2 else 0
                    stats = dict(
                        epoch=epoch,
                        step=step,
                        lr_backbone=lr_backbone,
                        lr_head=lr_head,
                        loss=loss.item(),
                        time=int(time.time() - start_time),
                    )
                    print(json.dumps(stats))
                    print(json.dumps(stats), file=stats_file)

        # evaluate
        model.eval()
        if args.rank == 0:
            top1 = AverageMeter("Acc@1")
            top5 = AverageMeter("Acc@5")
            with torch.no_grad():
                for images, target in val_loader:
                    output = model(images.cuda(gpu, non_blocking=True))
                    acc1, acc5 = accuracy(
                        output, target.cuda(gpu, non_blocking=True), topk=(1, 5)
                    )
                    top1.update(acc1[0].item(), images.size(0))
                    top5.update(acc5[0].item(), images.size(0))
            best_acc.top1 = max(best_acc.top1, top1.avg)
            best_acc.top5 = max(best_acc.top5, top5.avg)
            stats = dict(
                epoch=epoch,
                acc1=top1.avg,
                acc5=top5.avg,
                best_acc1=best_acc.top1,
                best_acc5=best_acc.top5,
            )
            print(json.dumps(stats))
            print(json.dumps(stats), file=stats_file)

        scheduler.step()
        if args.rank == 0:
            state = dict(
                epoch=epoch + 1,
                best_acc=best_acc,
                model=model.state_dict(),
                optimizer=optimizer.state_dict(),
                scheduler=scheduler.state_dict(),
            )
            torch.save(state, args.exp_dir / "checkpoint.pth")


def handle_sigusr1(signum, frame):
    os.system(f'scontrol requeue {os.getenv("SLURM_JOB_ID")}')
    exit()


def handle_sigterm(signum, frame):
    pass


class AverageMeter(object):
    """Computes and stores the average and current value"""

    def __init__(self, name, fmt=":f"):
        self.name = name
        self.fmt = fmt
        self.reset()

    def reset(self):
        self.val = 0
        self.avg = 0
        self.sum = 0
        self.count = 0

    def update(self, val, n=1):
        self.val = val
        self.sum += val * n
        self.count += n
        self.avg = self.sum / self.count

    def __str__(self):
        fmtstr = "{name} {val" + self.fmt + "} ({avg" + self.fmt + "})"
        return fmtstr.format(**self.__dict__)


def accuracy(output, target, topk=(1,)):
    """Computes the accuracy over the k top predictions for the specified values of k"""
    with torch.no_grad():
        maxk = max(topk)
        batch_size = target.size(0)

        _, pred = output.topk(maxk, 1, True, True)
        pred = pred.t()
        correct = pred.eq(target.view(1, -1).expand_as(pred))

        res = []
        for k in topk:
            correct_k = correct[:k].reshape(-1).float().sum(0, keepdim=True)
            res.append(correct_k.mul_(100.0 / batch_size))
        return res


if __name__ == "__main__":
    main()<|MERGE_RESOLUTION|>--- conflicted
+++ resolved
@@ -140,13 +140,8 @@
     torch.cuda.set_device(gpu)
     torch.backends.cudnn.benchmark = True
 
-<<<<<<< HEAD
-    
-    backbone, embedding = resnet.__dict__[args.arch](zero_init_residual=True)
-=======
     backbone = ResnetEncoder(input_nc=3, output_nc=3)
     #backbone, embedding = resnet.__dict__[args.arch](zero_init_residual=True)
->>>>>>> c412716a
     state_dict = torch.load(args.pretrained, map_location="cpu")
     missing_keys, unexpected_keys = backbone.load_state_dict(state_dict, strict=False)
     assert missing_keys == [] and unexpected_keys == []
@@ -239,11 +234,6 @@
         ),
     )
 
-<<<<<<< HEAD
-
-=======
-    
->>>>>>> c412716a
     train_sampler = torch.utils.data.distributed.DistributedSampler(train_dataset)
     kwargs = dict(
         batch_size=args.batch_size // args.world_size,
